import React, { useState, useEffect } from 'react';
import { useAuth } from '../utils/AuthContext';
import { useNavigate } from 'react-router-dom';
import { insightsAPI } from '../utils/api';
<<<<<<< HEAD
import { Menu, SquarePen as HomeIcon, ShieldCheck, AlertTriangle, TrendingUp, Zap } from 'lucide-react';
=======
import { Menu, Home as HomeIcon, Target, CheckCircle2, TrendingUp, Award, Percent } from 'lucide-react';
>>>>>>> e5c10f1b
import Sidebar from '../components/Sidebar';
import UserProfilePopup from '../components/UserProfilePopup';

interface Session {
  id: string;
  title: string;
  document_name: string;
  created_at: string;
  updated_at: string;
  is_active: boolean;
  message_count: number;
}

interface Insights {
  focus_zone: string[];
  steady_zone: string[];
  edge_zone: string[];
  xp_points: number;
  accuracy: number;
}

interface SessionInsights {
  session_id: string;
  document_name: string;
  session_title: string;
  total_qa_pairs: number;
  insights: Insights;
}

const BoostMe: React.FC = () => {
  const { user } = useAuth();
  const navigate = useNavigate();
  const [sessions, setSessions] = useState<Session[]>([]);
  const [selectedSession, setSelectedSession] = useState<Session | null>(null);
  const [insights, setInsights] = useState<SessionInsights | null>(null);
  const [loading, setLoading] = useState(false);
  const [currentCardIndex, setCurrentCardIndex] = useState(0);
  const [touchStart, setTouchStart] = useState<number | null>(null);
  const [touchEnd, setTouchEnd] = useState<number | null>(null);
  const [sidebarOpen, setSidebarOpen] = useState(false);
  const [showProfilePopup, setShowProfilePopup] = useState(false);

  useEffect(() => {
    // If URL has a session query param, we'll auto-select that session after loading
    loadSessions();
  }, []);

  const handleGoHome = () => {
    navigate('/');
  };

  const loadSessions = async () => {
    try {
      const response = await insightsAPI.getUserSessions();
      // Show all sessions returned by the API (don't hide sessions with low message_count)
      // This ensures multiple uploads with the same document filename are visible as separate sessions.
      const sessionsData = response.data as Session[];
      setSessions(sessionsData);

      // If URL contains a session id, try to select that one. Otherwise auto-select the most recent.
      const params = new URLSearchParams(window.location.search);
      const sessionParam = params.get('session');

      if (sessionParam) {
        const matched = sessionsData.find(s => s.id === sessionParam);
        if (matched) {
          setSelectedSession(matched);
          loadInsights(matched.id);
          return;
        }
      }

      if (sessionsData.length > 0) {
        setSelectedSession(sessionsData[0]);
        loadInsights(sessionsData[0].id);
      }
    } catch (error) {
      console.error('Failed to load sessions:', error);
    }
  };

  // Parse zone fields which should arrive as arrays
  const parseZoneField = (value: any): string[] => {
    if (!value) return [];
    if (Array.isArray(value)) return value;
    if (typeof value === 'string') {
      // Try to parse if it's a stringified array
      try {
        const parsed = JSON.parse(value);
        if (Array.isArray(parsed)) return parsed;
      } catch (e) {
        // Return as single-item array if parsing fails
        return [value];
      }
    }
    return [];
  };

  const loadInsights = async (sessionId: string) => {
    // Clear previous insights immediately so header falls back to selected session
    setInsights(null);
    setLoading(true);
    try {
      const response = await insightsAPI.getSessionInsights(sessionId);

      // Normalize insight fields
      const data = response.data as SessionInsights;
      const parsed = {
        ...data,
        insights: {
          focus_zone: parseZoneField(data.insights?.focus_zone),
          steady_zone: parseZoneField(data.insights?.steady_zone),
          edge_zone: parseZoneField(data.insights?.edge_zone),
          xp_points: data.insights?.xp_points || 0,
          accuracy: data.insights?.accuracy || 0,
        },
      } as SessionInsights;

      setInsights(parsed);
      setCurrentCardIndex(0); // Reset to first card
    } catch (error) {
      console.error('Failed to load insights:', error);
    } finally {
      setLoading(false);
    }
  };

  const handleSessionSelect = (session: Session) => {
    setSelectedSession(session);
    loadInsights(session.id);
  };

  const formatDate = (dateString: string) => {
    return new Date(dateString).toLocaleDateString('en-US', {
      month: 'short',
      day: 'numeric',
      year: 'numeric'
    });
  };

  // Touch/swipe handling
  const minSwipeDistance = 50;

  const onTouchStart = (e: React.TouchEvent) => {
    setTouchEnd(null);
    setTouchStart(e.targetTouches[0].clientX);
  };

  const onTouchMove = (e: React.TouchEvent) => {
    setTouchEnd(e.targetTouches[0].clientX);
  };

  const onTouchEnd = () => {
    if (!touchStart || !touchEnd) return;

    const distance = touchStart - touchEnd;
    const isLeftSwipe = distance > minSwipeDistance;
    const isRightSwipe = distance < -minSwipeDistance;

    if (isLeftSwipe && currentCardIndex < 3) {
      setCurrentCardIndex(currentCardIndex + 1);
    }
    if (isRightSwipe && currentCardIndex > 0) {
      setCurrentCardIndex(currentCardIndex - 1);
    }
  };

  const boostMeCards = insights ? [
    {
      type: 'Focus Zone',
      description: '🎯 Areas to improve',
      content: insights.insights.focus_zone,
      color: '#dc3545',
      icon: <Target size={20} className="text-white" />
    },
    {
      type: 'Steady Zone',
      description: '✅ Strong areas',
      content: insights.insights.steady_zone,
      color: '#28a745',
      icon: <CheckCircle2 size={20} className="text-white" />
    },
    {
      type: 'Edge Zone',
      description: '⚡ Growth potential',
      content: insights.insights.edge_zone,
      color: '#007bff',
      icon: <TrendingUp size={20} className="text-white" />
    }
  ] : [];

  // Guard to avoid division by zero when computing carousel widths
  const cardCount = Math.max(boostMeCards.length, 1);

  return (
    <div className="w-full min-h-screen bg-white text-gray-900 p-4 pb-24 flex flex-col overflow-x-hidden">
      <header className="w-full max-w-md flex items-center justify-between mb-4 md:ml-64 md:max-w-none md:border-b md:border-gray-200 md:pb-3">
        <button
          className="md:hidden w-10 h-10 flex items-center justify-center bg-white rounded-full shadow-sm text-gray-700 border border-gray-100 hover:bg-gray-50 focus:outline-none focus:ring-2 focus:ring-blue-300"
          aria-label={sidebarOpen ? 'Close menu' : 'Open menu'}
          aria-expanded={sidebarOpen}
          onClick={() => setSidebarOpen(true)}
        >
          <Menu size={18} />
        </button>

        <div className="flex-1 text-center md:ml-8 md:text-left">
          {/** Show truncated session/document name in header */}
          {(() => {
            const raw = selectedSession?.document_name || insights?.document_name || selectedSession?.title || 'Boost Me';
            const max = 30;
            const txt = String(raw);
            const truncated = txt.length > max ? txt.slice(0, max - 3) + '...' : txt;
            return <h1 className="text-sm md:text-lg font-semibold">{truncated}</h1>;
          })()}
        </div>

        <button
          className="w-10 h-10 flex items-center justify-center bg-white rounded-full shadow-sm text-gray-700 border border-gray-100 hover:bg-gray-50 focus:outline-none focus:ring-2 focus:ring-blue-300 md:hidden"
          aria-label="Home"
          onClick={() => navigate('/')}
        >
          <HomeIcon size={18} className="text-blue-600" />
        </button>
      </header>

      {/* Sidebar and backdrop */}
      {sidebarOpen && (
        <div className="fixed inset-0 bg-black/40 z-30" onClick={() => setSidebarOpen(false)} />
      )}
      <Sidebar
        isOpen={sidebarOpen}
        onClose={() => setSidebarOpen(false)}
        onProfileClick={() => setShowProfilePopup(true)}
        sessions={sessions.map(s => ({ id: s.id, document_name: s.document_name, updated_at: s.updated_at, message_count: s.message_count }))}
        selectedSessionId={selectedSession?.id ?? null}
        onSessionSelect={(sessionId: string) => {
          const session = sessions.find(s => s.id === sessionId);
          if (session) handleSessionSelect(session);
          setSidebarOpen(false);
        }}
      />

      {/* Static desktop sidebar (visible on md+) */}
      <div className="hidden md:block md:flex-shrink-0">
        <Sidebar
          isOpen={true}
          inlineOnDesktop={true}
          onClose={() => { }}
          onProfileClick={() => setShowProfilePopup(true)}
          sessions={sessions.map(s => ({ id: s.id, document_name: s.document_name, updated_at: s.updated_at, message_count: s.message_count }))}
          selectedSessionId={selectedSession?.id ?? null}
          onSessionSelect={(sessionId: string) => {
            const session = sessions.find(s => s.id === sessionId);
            if (session) handleSessionSelect(session);
          }}
        />
      </div>

      {/* User Profile Popup (ensure it appears above the sidebar/backdrop) */}
      {showProfilePopup && (
        <div className="fixed inset-0 z-40 flex items-center justify-center">
          <UserProfilePopup onClose={() => setShowProfilePopup(false)} />
        </div>
      )}

      <main className="w-full max-w-md px-3 md:ml-72 mx-auto md:mx-0">
        {selectedSession && (
          <div className="mt-3 text-left">
            <h2 className="text-base font-semibold">AI Generated Tips</h2>
            {insights && <p className="text-xs text-gray-500">{insights.total_qa_pairs} Q&A pairs analyzed</p>}
          </div>
        )}

        {/* Loading */}
        {loading ? (
          <div className="flex flex-col items-center justify-center py-10">
            <div className="h-10 w-10 border-4 border-blue-100 border-t-blue-600 rounded-full animate-spin" />
            <p className="text-sm text-gray-600 mt-3">Analyzing your performance...</p>
          </div>
        ) : insights ? (
          <div>
            {/* Zone Cards Carousel */}
            <div className="overflow-hidden w-full">
              <div
                className="flex transition-transform duration-300"
                style={{ width: `${cardCount * 100}%`, transform: `translateX(-${currentCardIndex * (100 / cardCount)}%)` }}
                onTouchStart={onTouchStart}
                onTouchMove={onTouchMove}
                onTouchEnd={onTouchEnd}
              >
                {boostMeCards.map((card, index) => (
                  <div key={index} className="py-4" style={{ width: `${100 / cardCount}%` }}>
                    <div className="bg-white rounded-lg p-4 h-full shadow-sm" style={{ border: `0.02rem solid ${card.color}` }}>
                      <div className="flex items-center gap-3 mb-2">
                        <div className="p-2 rounded-full" style={{ background: card.color }}>
                          {card.icon}
                        </div>
                        <div>
                          <h3 className="text-lg font-semibold" style={{ color: card.color }}>{card.type}</h3>
                          <p className="text-xs text-gray-500">{card.description}</p>
                        </div>
                      </div>
                      <div className="text-sm text-gray-700 text-left">
                        {Array.isArray(card.content) && card.content.length > 0 ? (
                          <ul className="list-disc pl-5 space-y-2">
                            {card.content.map((item, idx) => (
                              <li key={idx}>{item}</li>
                            ))}
                          </ul>
                        ) : (
                          <p className="text-gray-500 italic">No insights available</p>
                        )}
                      </div>
                    </div>
                  </div>
                ))}
              </div>
            </div>

            {/* Card Indicators */}
            <div className="flex items-center justify-center gap-2 mt-2">
              {boostMeCards.map((_, index) => (
                <button
                  key={index}
                  onClick={() => setCurrentCardIndex(index)}
                  className={`h-2.5 ${currentCardIndex === index ? 'w-10 bg-blue-500' : 'w-2.5 bg-gray-200'} rounded-full transition-all`}
                  aria-label={`View ${boostMeCards[index].type} card`}
                />
              ))}
            </div>

            <div className="text-xs text-gray-500 mt-3 text-center">← Swipe to explore insights →</div>

            {/* XP and Accuracy Metrics */}
            <div className="mt-6 grid grid-cols-2 gap-4">
              {/* XP Points Card */}
              <div className="bg-gradient-to-br from-purple-50 to-purple-100 rounded-lg p-4 shadow-sm border border-purple-200">
                <div className="flex items-center justify-center mb-2">
                  <Award size={24} className="text-purple-600" />
                </div>
                <div className="text-center">
                  <p className="text-2xl font-bold text-purple-700">{insights.insights.xp_points}</p>
                  <p className="text-xs text-purple-600 font-medium">XP Points</p>
                </div>
              </div>

              {/* Accuracy Card */}
              <div className="bg-gradient-to-br from-green-50 to-green-100 rounded-lg p-4 shadow-sm border border-green-200">
                <div className="flex items-center justify-center mb-2">
                  <Percent size={24} className="text-green-600" />
                </div>
                <div className="text-center">
                  <p className="text-2xl font-bold text-green-700">{insights.insights.accuracy.toFixed(0)}%</p>
                  <p className="text-xs text-green-600 font-medium">Accuracy</p>
                </div>
              </div>
            </div>
          </div>
        ) : selectedSession ? (
          <div className="text-center py-8">
            <h3 className="text-sm font-medium">No insights available</h3>
            <p className="text-xs text-gray-500">This session doesn't have enough data for analysis.</p>
          </div>
        ) : (
          <div className="text-center py-8">
            <h3 className="text-sm font-medium">No sessions found</h3>
            <p className="text-xs text-gray-500">Complete some tutoring sessions to see your performance insights.</p>
          </div>
        )}
      </main>
    </div>
  );
};

export default BoostMe;<|MERGE_RESOLUTION|>--- conflicted
+++ resolved
@@ -2,11 +2,7 @@
 import { useAuth } from '../utils/AuthContext';
 import { useNavigate } from 'react-router-dom';
 import { insightsAPI } from '../utils/api';
-<<<<<<< HEAD
-import { Menu, SquarePen as HomeIcon, ShieldCheck, AlertTriangle, TrendingUp, Zap } from 'lucide-react';
-=======
-import { Menu, Home as HomeIcon, Target, CheckCircle2, TrendingUp, Award, Percent } from 'lucide-react';
->>>>>>> e5c10f1b
+import { Menu, SquarePen as ChatIcon, Target, CheckCircle2, TrendingUp, Award, Percent } from 'lucide-react';
 import Sidebar from '../components/Sidebar';
 import UserProfilePopup from '../components/UserProfilePopup';
 
@@ -225,11 +221,12 @@
         </div>
 
         <button
-          className="w-10 h-10 flex items-center justify-center bg-white rounded-full shadow-sm text-gray-700 border border-gray-100 hover:bg-gray-50 focus:outline-none focus:ring-2 focus:ring-blue-300 md:hidden"
-          aria-label="Home"
-          onClick={() => navigate('/')}
+          className="w-10 h-10 flex items-center justify-center bg-white rounded-full shadow-sm text-gray-700 border border-gray-100 hover:bg-gray-50 focus:outline-none focus:ring-2 focus:ring-blue-300"
+          aria-label="New chat"
+          title="New chat"
+          onClick={() => navigate('/chat')}
         >
-          <HomeIcon size={18} className="text-blue-600" />
+          <ChatIcon size={18} className="text-blue-600" />
         </button>
       </header>
 
